# Module 1 | Random Number Generators: Implementation and Applications

## Kolmogorov-Smirnov Test: Statistical Analysis of Randomness

The **Kolmogorov-Smirnov (KS) test** is a **non-parametric statistical test** used to compare a sample with a reference probability distribution (one-sample KS test) or to compare two independent samples (two-sample KS test). It is used to determine whether a given sample follows a specified distribution or whether two samples are drawn from the same distribution.

### 1. **One-Sample KS Test**

This test compares an empirical cumulative distribution function (**ECDF**) of a sample with a theoretical cumulative distribution function (**CDF**) of a reference distribution (e.g., normal, uniform). It tests the null hypothesis:

$$
H_0: F(x) = F_0(x) \quad \text{for all } x
$$

where:
<<<<<<< HEAD
=======

>>>>>>> ce888dc9
- $ F(x) $ is the empirical CDF of the sample.
- $ F_0(x) $ is the CDF of the theoretical distribution.

The **test statistic** is:

$$
D_n = \sup_x |F_n(x) - F_0(x)|
$$

where:
<<<<<<< HEAD
- $ F_n(x) $ is the empirical CDF based on $ n $ observations.
- $ \sup_x $ denotes the **supremum** (maximum absolute difference).

=======

- $ F_n(x) $ is the empirical CDF based on $ n $ observations.
- $ \sup_x $ denotes the **supremum** (maximum absolute difference).

>>>>>>> ce888dc9
A large $ D_n $ suggests that the sample does not follow $ F_0(x) $, and the null hypothesis is rejected.

### 2. **Two-Sample KS Test**

This test compares the empirical distributions of two independent samples, testing whether they come from the same underlying distribution. The null hypothesis is:

$$
H_0: F_1(x) = F_2(x) \quad \text{for all } x
$$

where:
<<<<<<< HEAD
=======

>>>>>>> ce888dc9
- $ F_1(x) $ and $ F_2(x) $ are the empirical CDFs of the two samples.

The **test statistic** is:

$$
D_{n,m} = \sup_x |F_n(x) - G_m(x)|
$$

where:
<<<<<<< HEAD
- $ F_n(x) $ is the empirical CDF of the first sample (size $ n $).
- $ G_m(x) $ is the empirical CDF of the second sample (size $ m $).

A large $ D_{n,m} $ suggests that the two distributions differ significantly.

### 3. **Interpretation**
=======

- $ F_n(x) $ is the empirical CDF of the first sample (size $ n $).
- $ G_m(x) $ is the empirical CDF of the second sample (size $ m $).

A large $ D_{n,m} $ suggests that the two distributions differ significantly.

### 3. **Interpretation**

>>>>>>> ce888dc9
- The **p-value** indicates the probability of observing the test statistic under $ H_0 $. A small p-value (e.g., $ p < 0.05 $) suggests rejecting $ H_0 $.
- The test is **sensitive to differences in both location and shape** between distributions.
- It works well with **continuous distributions** but may be less reliable for discrete distributions.

### 4. **Implementation in Python**

Using `scipy.stats.kstest` for a **one-sample KS test**:

```python
import numpy as np
from scipy.stats import kstest, norm

# Generate sample data
sample = np.random.normal(loc=0, scale=1, size=100)  # Standard normal sample

# Perform KS test against normal distribution
ks_stat, p_value = kstest(sample, 'norm')

print(f"KS Statistic: {ks_stat}, P-value: {p_value}")
```

Using `scipy.stats.ks_2samp` for a **two-sample KS test**:

```python
from scipy.stats import ks_2samp

# Generate two different distributions
sample1 = np.random.normal(0, 1, 100)
sample2 = np.random.uniform(-1, 1, 100)

# Perform two-sample KS test
ks_stat, p_value = ks_2samp(sample1, sample2)

print(f"KS Statistic: {ks_stat}, P-value: {p_value}")
```

### 5. **Advantages**

- **Non-parametric**: No assumptions about the data distribution.
- **Sensitive to shape differences** between distributions.
- **Works with small sample sizes**.

### 6. **Limitations**

- Less powerful than parametric tests when assumptions hold (e.g., t-test for normal distributions).
- May be **too sensitive** with large sample sizes, detecting minor differences that are not practically significant.
- Less reliable for discrete data.<|MERGE_RESOLUTION|>--- conflicted
+++ resolved
@@ -13,10 +13,7 @@
 $$
 
 where:
-<<<<<<< HEAD
-=======
 
->>>>>>> ce888dc9
 - $ F(x) $ is the empirical CDF of the sample.
 - $ F_0(x) $ is the CDF of the theoretical distribution.
 
@@ -27,16 +24,10 @@
 $$
 
 where:
-<<<<<<< HEAD
-- $ F_n(x) $ is the empirical CDF based on $ n $ observations.
-- $ \sup_x $ denotes the **supremum** (maximum absolute difference).
-
-=======
 
 - $ F_n(x) $ is the empirical CDF based on $ n $ observations.
 - $ \sup_x $ denotes the **supremum** (maximum absolute difference).
 
->>>>>>> ce888dc9
 A large $ D_n $ suggests that the sample does not follow $ F_0(x) $, and the null hypothesis is rejected.
 
 ### 2. **Two-Sample KS Test**
@@ -48,10 +39,7 @@
 $$
 
 where:
-<<<<<<< HEAD
-=======
 
->>>>>>> ce888dc9
 - $ F_1(x) $ and $ F_2(x) $ are the empirical CDFs of the two samples.
 
 The **test statistic** is:
@@ -61,14 +49,6 @@
 $$
 
 where:
-<<<<<<< HEAD
-- $ F_n(x) $ is the empirical CDF of the first sample (size $ n $).
-- $ G_m(x) $ is the empirical CDF of the second sample (size $ m $).
-
-A large $ D_{n,m} $ suggests that the two distributions differ significantly.
-
-### 3. **Interpretation**
-=======
 
 - $ F_n(x) $ is the empirical CDF of the first sample (size $ n $).
 - $ G_m(x) $ is the empirical CDF of the second sample (size $ m $).
@@ -77,7 +57,6 @@
 
 ### 3. **Interpretation**
 
->>>>>>> ce888dc9
 - The **p-value** indicates the probability of observing the test statistic under $ H_0 $. A small p-value (e.g., $ p < 0.05 $) suggests rejecting $ H_0 $.
 - The test is **sensitive to differences in both location and shape** between distributions.
 - It works well with **continuous distributions** but may be less reliable for discrete distributions.
